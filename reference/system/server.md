--- conflicted
+++ resolved
@@ -347,10 +347,6 @@
 	server_health
 }
 ```
-
-<<<<<<< HEAD
-</div>
-</div>
 
 ---
 
@@ -740,6 +736,4 @@
 </div>
 </div>
 
-=======
->>>>>>> 88200b68
 ---