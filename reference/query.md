---
description: REST and GraphQL API documentation to run queries in Directus.
readTime: 9 min read
pageClass: page-reference
---

# Global Query Parameters

> Most Directus API Endpoint operations can be manipulated with the following parameters. It is important to understand
> them to get the most out of the platform.

- [Fields](#fields)
- [Filter](#filter)
- [Search](#search)
- [Sort](#sort)
- [Limit](#limit)
- [Offset](#offset) / [Page](#page)
- [Aggregation & Grouping](#aggregation-grouping)
- [Deep](#deep)
- [Aliases](#aliases)
- [Export](#export)
<p></p>
- [Functions](#functions)
<p></p>
- [Metadata](#metadata)
  - [Total Count](#total-count)
  - [Filter Count](#filter-count)

---

## Fields

Choose the fields that are returned in the current dataset. This parameter supports dot notation to request nested
relational fields. You can also use a wildcard (\*) to include all fields at a specific depth.

### Examples

Get all top-level fields\
`*`

Get all top-level fields and all second-level relational fields\
`*.*`

::: tip Performance & Size

While the fields wildcard is very useful for debugging purposes, we recommend only requesting _specific_ fields for
production use. By only requesting the fields you really need, you can speed up the request, and reduce the overall
output size.

:::

Get all top-level fields and second-level relational fields within images\
`*,images.*`

Get only the first_name and last_name fields\
`first_name,last_name`

Get all top-level and second-level relational fields, and third-level fields within images.thumbnails\
`*.*,images.thumbnails.*`

### Many-To-Any (Union Types)

Seeing that Many-to-Any (m2a) fields have nested data from multiple collections, it's not always safe / wanted to fetch
the same field from every related collection. In m2a fields, you can use the following syntax to specify what fields to
fetch from which related nested collection type:\
`?fields=<m2a-field>:<collection-scope>.<field>`.

Lets say we have a collection `pages` with a many-to-any field called `sections` that points to `headings`,
`paragraphs`, and `videos`. We only want to fetch `title` and `level` from `headings`, `body` from `paragraphs` and
`source` from `videos`. We can achieve that by using:

```
sections.item:headings.title
sections.item:headings.level
sections.item:paragraphs.body
sections.item:videos.source
```

In GraphQL, this can be achieved using Union Types.

### REST API

```
?fields=title,body,featured_image.*

// or

?fields[]=title
&fields[]=body
&fields[]=featured_image.*
```

### GraphQL

_Natively supported in GraphQL_

---

## Filter

Used to search items in a collection that matches the filter's conditions. The filter param follows
[the Filter Rules spec](/reference/filter-rules), which includes additional information on logical operators (AND/OR),
nested relational filtering, and dynamic variables.

### Examples

Retrieve all items where `first_name` equals "Rijk"

```json
{
	"first_name": {
		"_eq": "Rijk"
	}
}
```

Retrieve all items in one of the following categories: "vegetables", "fruit"

```json
{
	"categories": {
		"_in": ["vegetables", "fruit"]
	}
}
```

Retrieve all items that are published between two dates

```json
{
	"date_published": {
		"_between": ["2021-01-24", "2021-02-23"]
	}
}
```

Retrieve all items where the author's "vip" flag is true

```json
{
	"author": {
		"vip": {
			"_eq": true
		}
	}
}
```

::: tip Nested Filters

The above example will filter the _top level_ items based on a condition _in_ the related item. If you're looking to
filter the related items themselves, take a look at [the `deep` parameter](#deep)!

:::

### REST API

```
?filter[first_name][_eq]=Rijk

// or

?filter={ "first_name": { "_eq": "Rijk" }}
```

### GraphQL

```graphql
query {
	users(filter: { first_name: { _eq: "Rijk" } }) {
		id
	}
}
```

---

## Search

The search parameter allows you to perform a search on all string and text type fields within a collection. It's an easy
way to search for an item without creating complex field filters – though it is far less optimized. It only searches the
root item's fields, related item fields are not included.

### Example

Find all items that mention Directus\
`Directus`

### REST API

```
?search=Directus
```

### GraphQL

```graphql
query {
	articles(search: "Directus") {
		id
	}
}
```

---

## Sort

What field(s) to sort by. Sorting defaults to ascending, but a minus sign (`-`) can be used to reverse this to
descending order. Fields are prioritized by the order in the parameter.

### Examples

Sort by creation date descending\
`-date_created`

Sort by a "sort" field, followed by publish date descending\
`sort, -publish_date`

### REST API

```
?sort=sort,-date_created

// or

?sort[]=sort
&sort[]=-date_created
```

### GraphQL

```graphql
query {
	articles(sort: ["sort", "-date_created"]) {
		id
	}
}
```

---

## Limit

Set the maximum number of items that will be returned. The default limit is set to `100`.

### Examples

Get the first 200 items\
`200`

Get all items\
`-1`

::: warning All Items

Depending on the size of your collection, fetching unlimited data may result in degraded performance or timeouts, use
with caution.

:::

### REST API

```
?limit=200
```

### GraphQL

```graphql
query {
	articles(limit: 200) {
		id
	}
}
```

---

## Offset

Skip the first `n` items in the response. Can be used for pagination.

### Examples

Get items 101—200\
`100`

### REST API

```
?offset=100
```

### GraphQL

```graphql
query {
	articles(offset: 100) {
		id
	}
}
```

---

## Page

An alternative to `offset`. Page is a way to set `offset` under the hood by calculating `limit * page`. Page is
1-indexed.

### Examples

Get items 1-100\
`1`

Get items 101-200\
`2`

### REST API

```
?page=2
```

### GraphQL

```graphql
query {
	articles(page: 2) {
		id
	}
}
```

---

## Aggregation & Grouping

Aggregate functions allow you to perform calculations on a set of values, returning a single result.

The following aggregation functions are available in Directus:

| Name            | Description                                                   |
| --------------- | ------------------------------------------------------------- |
| `count`         | Counts how many items there are                               |
| `countDistinct` | Counts how many unique items there are                        |
| `sum`           | Adds together the values in the given field                   |
| `sumDistinct`   | Adds together the unique values in the given field            |
| `avg`           | Get the average value of the given field                      |
| `avgDistinct`   | Get the average value of the unique values in the given field |
| `min`           | Return the lowest value in the field                          |
| `max`           | Return the highest value in the field                         |
| `countAll`      | Equivalent to `?aggregate[count]=*` (GraphQL only)            |

### Grouping

By default, the above aggregation functions run on the whole dataset. To allow for more flexible reporting, you can
combine the above aggregation with grouping. Grouping allows for running the aggregation functions based on a shared
value. This allows for things like _"Average rating per month"_ or _"Total sales of items in the jeans category"_.

The `groupBy` query allows for grouping on multiple fields simultaneously. Combined with the [Functions](#functions),
this allows for aggregate reporting per year-month-date.

### REST API

```
?aggregate[avg]=cost
&groupBy[]=author
&groupBy[]=year(publish_date)
```

### GraphQL

```graphql
query {
	articles_aggregated(groupBy: ["author", "year(publish_date)"]) {
		group
		sum {
			revenue
		}
	}
}
```

---

## Deep

Deep allows you to set any of the other query parameters on a nested relational dataset.

### Examples

Limit the nested related articles to 3

```json
{
	"related_articles": {
		"_limit": 3
	}
}
```

Only get 3 related articles, with only the top rated comment nested

```json
{
	"related_articles": {
		"_limit": 3,
		"comments": {
			"_sort": "rating",
			"_limit": 1
		}
	}
}
```

### REST API

```
?deep[translations][_filter][languages_code][_eq]=en-US

// or

?deep={ "translations": { "_filter": { "languages_code": { "_eq": "en-US" }}}}
```

### GraphQL

_Natively supported in GraphQL:_

```graphql
query {
	members {
		favorite_games(filter: { name: { _eq: "Mariokart 8" } }) {
			id
			featured_image {
				filename_disk
			}
		}
	}
}
```

---

## Aliases

Aliases allow you rename fields on the fly, and request the same nested data set multiple times using different filters.

::: warning Nested fields

It is only possible to alias same level fields.\
Alias for nested fields, f.e. `field.nested`, will not work.

:::

### REST API

```
?alias[all_translations]=translations
&alias[dutch_translations]=translations
&deep[dutch_translations][_filter][code][_eq]=nl-NL
```

### GraphQL

_Natively supported in GraphQL:_

```graphql
query {
	articles {
		dutch_translations: translations(filter: { code: { _eq: "nl-NL" } }) {
			id
		}

		all_translations: translations {
			id
		}
	}
}
```

---

## Export

Save the current API response to a file.

<<<<<<< HEAD
<div class="two-up">
<div class="left">

Saves the API response to a file. Accepts one of `csv`, `json`, `xml`, `yaml`.
=======
Saves the API response to a file. Accepts one of `json`, `csv`, `xml`.
>>>>>>> 88200b68

### REST API

```
?export=csv
?export=json
?export=xml
?export=yaml
```

### GraphQL

n/a

---

## Functions

Functions allow for "live" modification of values stored in a field. Functions can be used in any query parameter you'd
normally supply a field key, including fields, aggregation, and filter.

Functions can be used by wrapping the field key in a JavaScript like syntax, for example:

`timestamp` -> `year(timestamp)`

### DateTime Functions

| Filter    | Description                                              |
| --------- | -------------------------------------------------------- |
| `year`    | Extract the year from a datetime/date/timestamp field    |
| `month`   | Extract the month from a datetime/date/timestamp field   |
| `week`    | Extract the week from a datetime/date/timestamp field    |
| `day`     | Extract the day from a datetime/date/timestamp field     |
| `weekday` | Extract the weekday from a datetime/date/timestamp field |
| `hour`    | Extract the hour from a datetime/date/timestamp field    |
| `minute`  | Extract the minute from a datetime/date/timestamp field  |
| `second`  | Extract the second from a datetime/date/timestamp field  |

### Array Functions

| Filter  | Description                                                       |
| ------- | ----------------------------------------------------------------- |
| `count` | Extract the number of items from a JSON array or relational field |

::: warning GraphQL

Names aren't allowed to include any special characters in GraphQL, preventing the `()` syntax from being used.

As an alternative, the above functions can be used by appending `_func` at the end of the field name, and using the
function name as the nested field (see the example that follows).

:::

### REST API

```
?fields=id,title,weekday(date_published)
&filter[year(date_published)][_eq]=2021
```

### GraphQL

```graphql
query {
	articles(filter: { date_published_func: { year: { _eq: 2021 } } }) {
		id
		title
		date_published_func {
			weekday
		}
	}
}
```

---

## Metadata

Metadata allows you to retrieve some additional information about the items in the collection you're fetching. `*` can
be used as a wildcard to retrieve all metadata.

### Total Count

Returns the total item count of the collection you're querying.

### Filter Count

Returns the item count of the collection you're querying, taking the current filter/search parameters into account.

### REST API

```
?meta=total_count

?meta=filter_count

?meta=*
```

### GraphQL

n/a<|MERGE_RESOLUTION|>--- conflicted
+++ resolved
@@ -487,14 +487,7 @@
 
 Save the current API response to a file.
 
-<<<<<<< HEAD
-<div class="two-up">
-<div class="left">
-
-Saves the API response to a file. Accepts one of `csv`, `json`, `xml`, `yaml`.
-=======
 Saves the API response to a file. Accepts one of `json`, `csv`, `xml`.
->>>>>>> 88200b68
 
 ### REST API
 
