---
description: A guide on how to build custom hooks in Directus.
readTime: 7 min read
---

# Custom API Hooks <small></small>

> Custom API Hooks allow running custom logic when a specified event occurs within your project. There are different
> types of events to choose from.

## Extension Entrypoint

The entrypoint of your hook is the `index` file inside the `src/` folder of your extension package. It exports a
register function to register one or more event listeners.

Example of an entrypoint:

```js
export default ({ filter, action }) => {
	filter('items.create', () => {
		console.log('Creating Item!');
	});

	action('items.create', () => {
		console.log('Item created!');
	});
};
```

## Events

Your hook can trigger on a variety of different events. An event is defined by its type and its name.

There are four event types to choose from:

- [Filter](#filter)
- [Action](#action)
- [Init](#init)
- [Schedule](#schedule)

Use filter hooks when you want the hook to fire before the event. Use action hooks when you want the hook to fire after
the event.

### Filter

Filter hooks act on the event's payload before the event is fired. They allow you to check, modify, or cancel an event.

Below is an example of canceling a `create` event by throwing a standard Directus exception.

```js
export default ({ filter }, { exceptions }) => {
	const { InvalidPayloadException } = exceptions;

	filter('items.create', async (input) => {
		if (LOGIC_TO_CANCEL_EVENT) {
			throw new InvalidPayloadException(WHAT_IS_WRONG);
		}

		return input;
	});
};
```

The filter register function receives two parameters:

- The event name
- A callback function that is executed whenever the event fires.

The callback function itself receives three parameters:

- The modifiable payload
- An event-specific meta object
- A context object

The context object has the following properties:

- `database` — The current database transaction
- `schema` — The current API schema in use
- `accountability` — Information about the current user

::: warning Performance

Filters can impact performance when not carefully implemented, as they are executed in a blocking manner. This applies
in particular to filters firing on `read` events, where a single request can result in a large amount of database reads.

:::

### Action

Action hooks execute after a defined event and receive data related to the event. Use action hooks when you need to
automate responses to CRUD events on items or server actions.

The action register function receives two parameters:

- The event name
- A callback function that is executed whenever the event fires.

The callback function itself receives two parameters:

- An event-specific meta object
- A context object

The context object has the following properties:

- `database` — The current database transaction
- `schema` — The current API schema in use
- `accountability` — Information about the current user

### Init

Init hooks execute at a defined point within the life cycle of Directus. Use init hook objects to inject logic into
internal services.

The init register function receives two parameters:

- The event name
- A callback function that is executed whenever the event fires.

The callback function itself receives one parameter:

- An event-specific meta object

### Schedule

Schedule hooks execute at certain points in time rather than when Directus performs a specific action. This is supported
through [`node-cron`](https://www.npmjs.com/package/node-cron).

To set up a scheduled event, provide a cron statement as the first parameter to the `schedule()` function. For example
`schedule('15 14 1 * *', <...>)` (at 14:15 on day-of-month 1) or `schedule('5 4 * * sun', <...>)` (at 04:05 on Sunday).

Below is an example of registering a schedule hook.

```js
import axios from 'axios';

export default ({ schedule }) => {
	schedule('*/15 * * * *', async () => {
		await axios.post('http://example.com/webhook', { message: 'Another 15 minutes passed...' });
	});
};
```

## Available Events

### Filter Events

| Name                          | Payload                         | Meta                                 |
| ----------------------------- | ------------------------------- | ------------------------------------ |
| `request.not_found`           | `false`                         | `request`, `response`                |
| `request.error`               | The request errors              | --                                   |
| `database.error`              | The database error              | `client`                             |
| `auth.login`                  | The login payload               | `status`, `user`, `provider`         |
| `auth.jwt`                    | The auth token                  | `status`, `user`, `provider`, `type` |
| `authenticate`                | The empty accountability object | `req`                                |
<<<<<<< HEAD
| `export.transform`            | The JSON input                  | `format`, `options`                  |
=======
| `(<collection>.)items.query`  | The items query                 | `collection`                         |
>>>>>>> 617606cd
| `(<collection>.)items.read`   | The read item                   | `query`, `collection`                |
| `(<collection>.)items.create` | The new item                    | `collection`                         |
| `(<collection>.)items.update` | The updated item                | `keys`, `collection`                 |
| `(<collection>.)items.delete` | The keys of the item            | `collection`                         |
| `<system-collection>.create`  | The new item                    | `collection`                         |
| `<system-collection>.update`  | The updated item                | `keys`, `collection`                 |
| `<system-collection>.delete`  | The keys of the item            | `collection`                         |

::: tip System Collections

`<system-collection>` should be replaced with one of the system collection names `activity`, `collections`,
`dashboards`, `fields`, `files` (except create/update), `flows`, `folders`, `migrations`, `notifications`,
`operations`, `panels`, `permissions`, `presets`, `relations`, `revisions`, `roles`, `sessions`, `settings`,
`shares`, `users` or `webhooks`.

:::

### Action Events

| Name                          | Meta                                                |
| ----------------------------- | --------------------------------------------------- |
| `server.start`                | `server`                                            |
| `server.stop`                 | `server`                                            |
| `response`                    | `request`, `response`, `ip`, `duration`, `finished` |
| `auth.login`                  | `payload`, `status`, `user`, `provider`             |
| `files.upload`                | `payload`, `key`, `collection`                      |
<<<<<<< HEAD
| `(<collection>.)items.query`  | `payload`, `query`, `collection`                    |
=======
>>>>>>> 617606cd
| `(<collection>.)items.read`   | `payload`, `query`, `collection`                    |
| `(<collection>.)items.create` | `payload`, `key`, `collection`                      |
| `(<collection>.)items.update` | `payload`, `keys`, `collection`                     |
| `(<collection>.)items.delete` | `keys`, `collection`                                |
| `(<collection>.)items.sort`   | `collection`, `item`, `to`                          |
| `<system-collection>.create`  | `payload`, `key`, `collection`                      |
| `<system-collection>.update`  | `payload`, `keys`, `collection`                     |
| `<system-collection>.delete`  | `keys`, `collection`                                |

::: tip System Collections

`<system-collection>` should be replaced with one of the system collection names `activity`, `collections`,
`dashboards`, `fields`, `files` (except create/update), `flows`, `folders`, `migrations`, `notifications`,
`operations`, `panels`, `permissions`, `presets`, `relations`, `revisions`, `roles`, `sessions`, `settings`,
`shares`, `users` or `webhooks`.

:::

### Init Events

| Name                   | Meta      |
| ---------------------- | --------- |
| `cli.before`           | `program` |
| `cli.after`            | `program` |
| `app.before`           | `app`     |
| `app.after`            | `app`     |
| `routes.before`        | `app`     |
| `routes.after`         | `app`     |
| `routes.custom.before` | `app`     |
| `routes.custom.after`  | `app`     |
| `middlewares.before`   | `app`     |
| `middlewares.after`    | `app`     |

## Register Function

The register function receives an object containing the type-specific register functions as the first parameter:

- `filter` — Listen for a filter event
- `action` — Listen for an action event
- `init` — Listen for an init event
- `schedule` — Execute a function at certain points in time

The second parameter is a context object with the following properties:

- `services` — All API internal services
- `exceptions` — API exception objects that can be used for throwing "proper" errors
- `database` — Knex instance that is connected to the current database
- `getSchema` — Async function that reads the full available schema for use in services
- `env` — Parsed environment variables
- `logger` — [Pino](https://github.com/pinojs/pino) instance.
- `emitter` — [Event emitter](https://github.com/directus/directus/blob/main/api/src/emitter.ts) instance that can be
  used to trigger custom events for other extensions.

::: warning Event loop

When implementing custom events using the emitter make sure you never directly or indirectly emit the same event your
hook is currently handling as that would result in an infinite loop!

:::

## Example: Sync with External

```js
import axios from 'axios';

export default ({ filter }, { services, exceptions }) => {
	const { MailService } = services;
	const { ServiceUnavailableException, ForbiddenException } = exceptions;

	// Sync with external recipes service, cancel creation on failure
	filter('items.create', async (input, { collection }, { schema, database }) => {
		if (collection !== 'recipes') return input;

		const mailService = new MailService({ schema, knex: database });

		try {
			await axios.post('https://example.com/recipes', input);
			await mailService.send({
				to: 'person@example.com',
				template: {
					name: 'item-created',
					data: {
						collection: collection,
					},
				},
			});
		} catch (error) {
			throw new ServiceUnavailableException(error);
		}

		input.syncedWithExample = true;

		return input;
	});
};
```<|MERGE_RESOLUTION|>--- conflicted
+++ resolved
@@ -152,11 +152,8 @@
 | `auth.login`                  | The login payload               | `status`, `user`, `provider`         |
 | `auth.jwt`                    | The auth token                  | `status`, `user`, `provider`, `type` |
 | `authenticate`                | The empty accountability object | `req`                                |
-<<<<<<< HEAD
 | `export.transform`            | The JSON input                  | `format`, `options`                  |
-=======
 | `(<collection>.)items.query`  | The items query                 | `collection`                         |
->>>>>>> 617606cd
 | `(<collection>.)items.read`   | The read item                   | `query`, `collection`                |
 | `(<collection>.)items.create` | The new item                    | `collection`                         |
 | `(<collection>.)items.update` | The updated item                | `keys`, `collection`                 |
@@ -168,9 +165,9 @@
 ::: tip System Collections
 
 `<system-collection>` should be replaced with one of the system collection names `activity`, `collections`,
-`dashboards`, `fields`, `files` (except create/update), `flows`, `folders`, `migrations`, `notifications`,
-`operations`, `panels`, `permissions`, `presets`, `relations`, `revisions`, `roles`, `sessions`, `settings`,
-`shares`, `users` or `webhooks`.
+`dashboards`, `fields`, `files` (except create/update), `flows`, `folders`, `migrations`, `notifications`, `operations`,
+`panels`, `permissions`, `presets`, `relations`, `revisions`, `roles`, `sessions`, `settings`, `shares`, `users` or
+`webhooks`.
 
 :::
 
@@ -183,10 +180,6 @@
 | `response`                    | `request`, `response`, `ip`, `duration`, `finished` |
 | `auth.login`                  | `payload`, `status`, `user`, `provider`             |
 | `files.upload`                | `payload`, `key`, `collection`                      |
-<<<<<<< HEAD
-| `(<collection>.)items.query`  | `payload`, `query`, `collection`                    |
-=======
->>>>>>> 617606cd
 | `(<collection>.)items.read`   | `payload`, `query`, `collection`                    |
 | `(<collection>.)items.create` | `payload`, `key`, `collection`                      |
 | `(<collection>.)items.update` | `payload`, `keys`, `collection`                     |
@@ -199,9 +192,9 @@
 ::: tip System Collections
 
 `<system-collection>` should be replaced with one of the system collection names `activity`, `collections`,
-`dashboards`, `fields`, `files` (except create/update), `flows`, `folders`, `migrations`, `notifications`,
-`operations`, `panels`, `permissions`, `presets`, `relations`, `revisions`, `roles`, `sessions`, `settings`,
-`shares`, `users` or `webhooks`.
+`dashboards`, `fields`, `files` (except create/update), `flows`, `folders`, `migrations`, `notifications`, `operations`,
+`panels`, `permissions`, `presets`, `relations`, `revisions`, `roles`, `sessions`, `settings`, `shares`, `users` or
+`webhooks`.
 
 :::
 
